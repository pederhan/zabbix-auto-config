--- conflicted
+++ resolved
@@ -29,11 +29,7 @@
     source_collectors = []  # type: List[SourceCollectorDict]
     for (
         source_collector_name,
-<<<<<<< HEAD
         source_collector_config,
-=======
-        source_collector_values,
->>>>>>> 36155319
     ) in config.source_collectors.items():
         try:
             module = importlib.import_module(source_collector_config.module_name)
@@ -58,11 +54,7 @@
         source_collector = {
             "name": source_collector_name,
             "module": module,
-<<<<<<< HEAD
             "config": source_collector_config,
-=======
-            "config": source_collector_values.dict(),
->>>>>>> 36155319
         }  # type: SourceCollectorDict
 
         source_collectors.append(source_collector)
